import os
from pprint import pprint

import numpy as np
import yaml
from astropy import units as uu
from astropy.table import Table
from loguru import logger

dimless = uu.dimensionless_unscaled

# global paths
FILE_DIR = os.path.dirname(os.path.abspath(__file__))  # path to the dir. of this file
ROOT_DIR = FILE_DIR + "/../"  # path to the root directory of the repository

# global dictionaries defining the table structures
base_field = {
    "tt_field": {
        "names": ["field_id", "name", "ra", "dec", "observatory", "obsfilter"],
        "dtype": ["uint64", "S64", "float64", "float64", "S64", "S64"],
        "units": ["1", "", "degree", "degree", "", ""],
        "descriptions": [
            "Field ID nr.",
            "Field name",
            "Center RA of the field (J2000)",
            "Center Dec of the field (J2000)",
            "Telescope of the observation (e.g. GALEX)",
            "Filter of the observation (e.g. NUV)",
        ],
        "meta": {"DATAPATH": "None", "INFO": "Field information table"},
    },
    "tt_visits": {
        "names": ["vis_id", "t_start", "t_stop", "t_exp"],
        "dtype": ["uint64", "float64", "float64", "float64"],
        "units": ["1", "1", "1", "s"],
        "descriptions": [
            "Visit ID nr.",
            "Visit exposure start date and time in MJD",
            "Visit exposure stop date and time in MJD",
            "Visit exposure time in s",
        ],
        "meta": {"INFO": "Visit information table"},
    },
<<<<<<< HEAD
    "tt_detections": {
        "names": [
            "det_id",
            "ra",
            "dec",
            "pos_err",
            "mag",
            "mag_err",
            "vis_id",
            "src_id",
        ],
        "dtype": [
            "uint32",
            "float32",
            "float32",
            "float32",
            "float32",
            "float32",
            "uint32",
            "uint32",
        ],
        "units": ["1", "degree", "degree", "degree", "1", "1", "1", "1"],
=======
    "tt_visit_sources": {
        "names": ["visit_id", "id", "ra", "dec", "mag", "mag_err", "s2n", "flags"],
        "dtype": [
            "uint64",
            "uint64",
            "float64",
            "float64",
            "float64",
            "float64",
            "float64",
            "int32",
        ],
        "units": ["1", "1", "degree", "degree", "1", "1", "1", "1"],
>>>>>>> faa406d5
        "descriptions": [
            "Visit ID",
            "Visit source ID nr.",
            "Visit source RA (J2000)",
            "Visit source Dec (J2000)",
            "Visit position error",
            "Visit source magnitude",
            "Visit source magnitude error",
<<<<<<< HEAD
            "Visit ID associated to the visit source",
            "Source ID associated to the visit source",
=======
            "Visit source signal to noise",
            "Visit source flags",
>>>>>>> faa406d5
        ],
        "meta": {
            "INFO": "Visit detections table",
            "Name": "visit_sources",
        },
    },
    "tt_reference_sources": {
        "names": ["id", "ra", "dec", "mag", "mag_err", "s2n", "flags"],
        "dtype": [
            "uint64",
            "float64",
            "float64",
            "float64",
            "float64",
            "float64",
            "int32",
        ],
        "units": ["1", "degree", "degree", "1", "1", "1", "1"],
        "descriptions": [
            "Reference source ID nr.",
            "Reference source RA (J2000)",
            "Reference source Dec (J2000)",
            "Reference source magnitude",
            "Reference source magnitude error",
            "Reference source signal to noise",
            "Reference source flags",
        ],
        "meta": {
            "INFO": "Reference detections table",
            "Name": "reference_sources",
        },
    },
    "tt_sources": {
        "names": ["src_id", "ra", "dec", "nr_vis_det", "flag"],
        "dtype": ["uint32", "float16", "float16", "uint32", "int32"],
        "units": ["1", "degree", "degree", "1", "1"],
        "descriptions": [
            "Source ID nr.",
            "Source RA (J2000)",
            "Source Dec (J2000)",
            "Number of visit detections of the source",
            "Source flags",
        ],
        "meta": {"INFO": "Source infomation table", "CLUSTALG": "None"},
    },
    "t_sources_mag": {
        "meta": {"INFO": "AB Magnitude flux table"},
    },
    "tt_sources_s2n": {
        "meta": {"INFO": "Signal to noise of the detection table"},
    },
    "tt_sources_ulmag": {
        "meta": {"INFO": "AB Magnitude upper limit table", "CONFLEVE": "0.95"}
    },
}
galex_field = {
    "tt_visits": {
        "names": [
            *base_field["tt_visits"]["names"],
            "t_exp_alt_filt",
            "ra",
            "dec",
        ],
        "dtype": [
            *base_field["tt_visits"]["dtype"],
            "float64",
            "float64",
            "float64",
        ],
        "units": [*base_field["tt_visits"]["units"], "s", "degree", "degree"],
        "descriptions": [
            *base_field["tt_visits"]["descriptions"],
            "Visit exposure time of the alternative filter in s",
            "Center RA of the visit FoV (J2000)",
            "Center Dec of the visit FoV (J2000)",
        ],
        "meta": {**base_field["tt_visits"]["meta"]},
    }
}
# global, combined dictionary
class_keys = ["base_field", "galex_field"]
class_dicts = [base_field, galex_field]
dd_uvva_tables = {c_key: c_dict for c_key, c_dict in zip(class_keys, class_dicts)}


class UVVATable(Table):
    def __init__(self):
        # Configure logger
        # adds the class name as an extra key; accessible vie the handler format
        logger.configure(extra={"classname": self.__class__.__name__})

        self.combined_templates = dd_uvva_tables

    @staticmethod
    def from_template(data, template_name):
        """
        Creates a new astropy table.

        Parameters
        ----------
        data : list, array-like
            Data of the table with shape (n, n_cols) or as dictionaty with the
            key corresponding to the templates columns.
        template_name : str
            Identifier to select a table template. Templates are selected by
            setting the class key and a corresponding table key in one string
            separated by a colon, e.g. template_name=<class_key>:<table_key>.

        Returns
        -------
        astropy.table.Table
        """

        # Takes pre-defined template dictionary
        templates = dd_uvva_tables

        # Parse template identifier keys
        if template_name is not None:
            class_key = template_name.split(":")[0]
            table_key = template_name.split(":")[1]

        # Generate lists of available class and table keys
        class_keys = [clss for clss in templates.keys()]
        table_keys = [
            tbl for clss in templates.keys() for tbl in templates[clss].keys()
        ]

        # Check if template exists for template_name
        if class_key not in class_keys:
            raise KeyError(
                f"Unknown class key '{class_key}'. Choose one from {class_keys}"
            )
        if table_key not in table_keys:
            raise KeyError(
                f"Unknown table key '{table_key}'. Choose one from {table_keys}"
            )

        # Create table
        # data = np.asarray(data)
        tt_out = Table(data=data, **templates[class_key][table_key])

        # logging
        logger.debug(f"Created new table from template '{template_name}'.")
        return tt_out

    @staticmethod
    def uvva_generic(
        data, colnames=None, units=None, dtype=None, descriptions=None, meta=None
    ):
        """
        Returns a new astropy table following the UVVA required format
        """

        # Check usage
        if any(v is None for v in [colnames, units, dtype, descriptions, meta]):
            raise ValueError(
                "Cannot add table from scratch without specifing all "
                "table parameters (colnames, units, dtype, descriptions, meta)"
            )

        # Create table
        data = np.asarray(data)
        # Check if table attributes exist for all columns
        if not all(
            len(attr) == data.shape[1]
            for attr in [colnames, units, dtype, descriptions, meta]
        ):
            raise ValueError(
                "Cannot create table from scratch. "
                "All table attributes and data must have the same length."
            )
        tt_out = Table(
            data=np.asarray(data),
            names=colnames,
            units=units,
            dtype=dtype,
            descriptions=descriptions,
            meta=meta,
        )

        # Logging
        logger.debug("Created new table from scratch")

        return tt_out<|MERGE_RESOLUTION|>--- conflicted
+++ resolved
@@ -41,7 +41,6 @@
         ],
         "meta": {"INFO": "Visit information table"},
     },
-<<<<<<< HEAD
     "tt_detections": {
         "names": [
             "det_id",
@@ -64,21 +63,6 @@
             "uint32",
         ],
         "units": ["1", "degree", "degree", "degree", "1", "1", "1", "1"],
-=======
-    "tt_visit_sources": {
-        "names": ["visit_id", "id", "ra", "dec", "mag", "mag_err", "s2n", "flags"],
-        "dtype": [
-            "uint64",
-            "uint64",
-            "float64",
-            "float64",
-            "float64",
-            "float64",
-            "float64",
-            "int32",
-        ],
-        "units": ["1", "1", "degree", "degree", "1", "1", "1", "1"],
->>>>>>> faa406d5
         "descriptions": [
             "Visit ID",
             "Visit source ID nr.",
@@ -87,13 +71,8 @@
             "Visit position error",
             "Visit source magnitude",
             "Visit source magnitude error",
-<<<<<<< HEAD
             "Visit ID associated to the visit source",
             "Source ID associated to the visit source",
-=======
-            "Visit source signal to noise",
-            "Visit source flags",
->>>>>>> faa406d5
         ],
         "meta": {
             "INFO": "Visit detections table",
